package main

import (
<<<<<<< HEAD
	"github.com/gogf/gf/g"
	"github.com/gogf/gf/g/util/gvalid"
)

func main() {
	type Pass struct {
		Pass1 string `valid:"password1@required|same:password2#请输入您的密码|您两次输入的密码不一致"`
		Pass2 string `valid:"password2@required|same:password1#请再次输入您的密码|您两次输入的密码不一致"`
	}
	type User struct {
		Id   int
		Name string `valid:"name@required#请输入您的姓名"`
		Pass Pass
	}
	user := &User{
		Name: "john",
		Pass: Pass{
			Pass1: "1",
			Pass2: "2",
		},
	}
	err := gvalid.CheckStruct(user, nil)
	g.Dump(err.Maps())
=======
	"encoding/base64"
	"fmt"
	"github.com/gogf/gf/g/encoding/gbase64"
)

func main() {
	data := "HwHsGhXMaGc==="
	datab, err := gbase64.Decode([]byte(data))
	fmt.Println(err)
	fmt.Println(datab)
	fmt.Println(string(datab))

	s, e := base64.StdEncoding.DecodeString(data)
	fmt.Println(e)
	fmt.Println(string(s))
>>>>>>> a7d30dd1
}<|MERGE_RESOLUTION|>--- conflicted
+++ resolved
@@ -1,31 +1,6 @@
 package main
 
 import (
-<<<<<<< HEAD
-	"github.com/gogf/gf/g"
-	"github.com/gogf/gf/g/util/gvalid"
-)
-
-func main() {
-	type Pass struct {
-		Pass1 string `valid:"password1@required|same:password2#请输入您的密码|您两次输入的密码不一致"`
-		Pass2 string `valid:"password2@required|same:password1#请再次输入您的密码|您两次输入的密码不一致"`
-	}
-	type User struct {
-		Id   int
-		Name string `valid:"name@required#请输入您的姓名"`
-		Pass Pass
-	}
-	user := &User{
-		Name: "john",
-		Pass: Pass{
-			Pass1: "1",
-			Pass2: "2",
-		},
-	}
-	err := gvalid.CheckStruct(user, nil)
-	g.Dump(err.Maps())
-=======
 	"encoding/base64"
 	"fmt"
 	"github.com/gogf/gf/g/encoding/gbase64"
@@ -41,5 +16,4 @@
 	s, e := base64.StdEncoding.DecodeString(data)
 	fmt.Println(e)
 	fmt.Println(string(s))
->>>>>>> a7d30dd1
 }