--- conflicted
+++ resolved
@@ -65,20 +65,11 @@
 // NewSortedIntArrayFromCopy creates and returns an sorted array from a copy of given slice <array>.
 // The param <unsafe> used to specify whether using array in un-concurrent-safety,
 // which is false in default.
-<<<<<<< HEAD
+
 func NewSortedIntArrayFromCopy(array []int, unsafe ...bool) *SortedIntArray {
 	newArray := make([]int, len(array))
 	copy(newArray, array)
-	return &SortedIntArray{
-		mu:    rwmutex.New(unsafe...),
-		array: newArray,
-	}
-=======
-func NewSortedIntArrayFromCopy(array []int, unsafe...bool) *SortedIntArray {
-    newArray := make([]int, len(array))
-    copy(newArray, array)
-    return NewSortedIntArrayFrom(newArray, unsafe...)
->>>>>>> 7aaf9e92
+	return NewSortedIntArrayFrom(newArray, unsafe...)
 }
 
 // SetArray sets the underlying slice array with the given <array>.
@@ -287,11 +278,7 @@
 
 // Contains checks whether a value exists in the array.
 func (a *SortedIntArray) Contains(value int) bool {
-<<<<<<< HEAD
-	return a.Search(value) == 0
-=======
-    return a.Search(value) != -1
->>>>>>> 7aaf9e92
+	return a.Search(value) != -1
 }
 
 // Search searches array by <value>, returns the index of <value>,
