--- conflicted
+++ resolved
@@ -163,12 +163,7 @@
 			array.Append(1)
 			gmlock.Unlock(key)
 		}()
-<<<<<<< HEAD
-
-		time.Sleep(200 * time.Millisecond)
-=======
 		time.Sleep(150 * time.Millisecond)
->>>>>>> da907f35
 		gtest.Assert(array.Len(), 1)
 		time.Sleep(200 * time.Millisecond)
 		gtest.Assert(array.Len(), 2)
@@ -196,13 +191,6 @@
 		gtest.Assert(array.Len(), 2)
 	})
 
-<<<<<<< HEAD
-}
-
-func Test_Locker_RLockFunc2(t *testing.T) {
-
-=======
->>>>>>> da907f35
 	//Lock before RLockFuncs
 	gtest.Case(t, func() {
 		key := "testLockBeforeRLockFuncs"
