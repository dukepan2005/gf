--- conflicted
+++ resolved
@@ -49,7 +49,6 @@
 
 // 执行分组路由批量绑定
 func (g *RouterGroup) Bind(items []GroupItem) {
-<<<<<<< HEAD
 	for _, item := range items {
 		if len(item) < 3 {
 			glog.Fatalf("invalid router item: %s", item)
@@ -57,35 +56,19 @@
 		if strings.EqualFold(gconv.String(item[0]), "REST") {
 			g.bind("REST", gconv.String(item[0])+":"+gconv.String(item[1]), item[2])
 		} else {
+			method := gconv.String(item[0])
+			if strings.EqualFold(method, "ALL") {
+				method = ""
+			} else {
+				method += ":"
+			}
 			if len(item) > 3 {
-				g.bind("HANDLER", gconv.String(item[0])+":"+gconv.String(item[1]), item[2], item[3])
-			} else {
-				g.bind("HANDLER", gconv.String(item[0])+":"+gconv.String(item[1]), item[2])
-			}
-		}
-	}
-=======
-    for _, item := range items {
-        if len(item) < 3 {
-            glog.Fatalf("invalid router item: %s", item)
-        }
-        if strings.EqualFold(gconv.String(item[0]), "REST") {
-            g.bind("REST", gconv.String(item[0]) + ":" + gconv.String(item[1]), item[2])
-        } else {
-            method := gconv.String(item[0])
-            if strings.EqualFold(method, "ALL") {
-                method  = ""
-            } else {
-                method += ":"
-            }
-            if len(item) > 3 {
-                g.bind("HANDLER", method + gconv.String(item[1]), item[2], item[3])
-            } else {
-                g.bind("HANDLER", method + gconv.String(item[1]), item[2])
-            }
-        }
-    }
->>>>>>> 674590e2
+				g.bind("HANDLER", method+gconv.String(item[1]), item[2], item[3])
+			} else {
+				g.bind("HANDLER", method+gconv.String(item[1]), item[2])
+			}
+		}
+	}
 }
 
 // 绑定所有的HTTP Method请求方式
