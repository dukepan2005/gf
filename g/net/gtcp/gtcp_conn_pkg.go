// Copyright 2019 gf Author(https://github.com/gogf/gf). All Rights Reserved.
//
// This Source Code Form is subject to the terms of the MIT License.
// If a copy of the MIT was not distributed with this file,
// You can obtain one at https://github.com/gogf/gf.

package gtcp

import (
	"encoding/binary"
	"fmt"
	"time"

	"github.com/gogf/gf/g/internal/errors"
)

const (
	// 默认允许最大的简单协议包大小(byte), 65535 byte
	gPKG_MAX_DATA_SIZE = 65535
	// 简单协议包头大小
	gPKG_HEADER_SIZE = 3
)

// 数据读取选项
type PkgOption struct {
	MaxSize int   // (byte)数据读取的最大包大小，最大不能超过3字节(0xFFFFFF,15MB)，默认为65535byte
	Retry   Retry // 失败重试
}

// getPkgOption wraps and returns the PkgOption.
// If no option given, it returns a new option with default value.
func getPkgOption(option ...PkgOption) (*PkgOption, error) {
	pkgOption := PkgOption{}
	if len(option) > 0 {
		pkgOption = option[0]
	}
	if pkgOption.MaxSize == 0 {
		pkgOption.MaxSize = gPKG_MAX_DATA_SIZE
	} else if pkgOption.MaxSize > 0xFFFFFF {
		return nil, fmt.Errorf(`package size %d exceeds allowed max size %d`, pkgOption.MaxSize, 0xFFFFFF)
	}
	return &pkgOption, nil
}

// 根据简单协议发送数据包。
//
// 简单协议数据格式：数据长度(24bit)|数据字段(变长)。
//
// 注意：
// 1. "数据长度"仅为"数据字段"的长度，不包含头信息的长度字段3字节。
// 2. 由于"数据长度"为3字节，并且使用的BigEndian字节序，因此这里最后返回的buffer使用了buffer[1:]。
func (c *Conn) SendPkg(data []byte, option ...PkgOption) error {
	pkgOption, err := getPkgOption(option...)
	if err != nil {
		return err
	}
	length := len(data)
	if length > pkgOption.MaxSize {
		return fmt.Errorf(`data size %d exceeds max pkg size %d`, length, gPKG_MAX_DATA_SIZE)
	}
	buffer := make([]byte, gPKG_HEADER_SIZE+1+len(data))
	binary.BigEndian.PutUint32(buffer[0:], uint32(length))
	copy(buffer[gPKG_HEADER_SIZE+1:], data)
	if pkgOption.Retry.Count > 0 {
		return c.Send(buffer[1:], pkgOption.Retry)
	}
	//fmt.Println("SendPkg:", buffer[1:])
	return c.Send(buffer[1:])
}

// 简单协议: 带超时时间的数据发送
func (c *Conn) SendPkgWithTimeout(data []byte, timeout time.Duration, option ...PkgOption) (err error) {
	if err := c.SetSendDeadline(time.Now().Add(timeout)); err != nil {
		return err
	}
	defer func() {
<<<<<<< HEAD
		if e := c.SetSendDeadline(time.Time{}); e != nil {
			err = errors.New(err.Error() + "; " + e.Error())
		}
=======
		err = errors.Wrap(c.SetSendDeadline(time.Time{}), "SetSendDeadline error")
>>>>>>> 05c7ba5f
	}()
	err = c.SendPkg(data, option...)
	return
}

// 简单协议: 发送数据并等待接收返回数据
func (c *Conn) SendRecvPkg(data []byte, option ...PkgOption) ([]byte, error) {
	if err := c.SendPkg(data, option...); err == nil {
		return c.RecvPkg(option...)
	} else {
		return nil, err
	}
}

// 简单协议: 发送数据并等待接收返回数据(带返回超时等待时间)
func (c *Conn) SendRecvPkgWithTimeout(data []byte, timeout time.Duration, option ...PkgOption) ([]byte, error) {
	if err := c.SendPkg(data, option...); err == nil {
		return c.RecvPkgWithTimeout(timeout, option...)
	} else {
		return nil, err
	}
}

// 简单协议: 获取一个数据包。
func (c *Conn) RecvPkg(option ...PkgOption) (result []byte, err error) {
	var temp []byte
	var length int
	pkgOption, err := getPkgOption(option...)
	if err != nil {
		return nil, err
	}
	for {
		// 先根据对象的缓冲区数据进行计算
		for {
			if len(c.buffer) >= gPKG_HEADER_SIZE {
				// 注意"数据长度"为3个字节，不满足4个字节的uint32类型，因此这里"低位"补0
				length = int(binary.BigEndian.Uint32([]byte{0, c.buffer[0], c.buffer[1], c.buffer[2]}))
				// 解析的大小是否符合规范，清空从该连接接收到的所有数据包
				if length < 0 || length > pkgOption.MaxSize {
					c.buffer = c.buffer[:0]
					return nil, fmt.Errorf(`invalid package size %d`, length)
				}
				// 不满足包大小，需要继续读取
				if len(c.buffer) < length+gPKG_HEADER_SIZE {
					break
				}
				result = c.buffer[gPKG_HEADER_SIZE : gPKG_HEADER_SIZE+length]
				c.buffer = c.buffer[gPKG_HEADER_SIZE+length:]
				return
			} else {
				break
			}
		}
		// 读取系统socket缓冲区的完整数据
		temp, err = c.Recv(0, pkgOption.Retry)
		if err != nil {
			break
		}
		if len(temp) > 0 {
			c.buffer = append(c.buffer, temp...)
		}
		//fmt.Println("RecvPkg:", c.buffer)
	}
	return
}

// 简单协议: 带超时时间的消息包获取
func (c *Conn) RecvPkgWithTimeout(timeout time.Duration, option ...PkgOption) (data []byte, err error) {
	if err := c.SetRecvDeadline(time.Now().Add(timeout)); err != nil {
		return nil, err
	}
	defer func() {
<<<<<<< HEAD
		if e := c.SetRecvDeadline(time.Time{}); e != nil {
			err = errors.New(err.Error() + "; " + e.Error())
		}
=======
		err = errors.Wrap(c.SetRecvDeadline(time.Time{}), "SetRecvDeadline error")
>>>>>>> 05c7ba5f
	}()
	data, err = c.RecvPkg(option...)
	return
}<|MERGE_RESOLUTION|>--- conflicted
+++ resolved
@@ -74,13 +74,7 @@
 		return err
 	}
 	defer func() {
-<<<<<<< HEAD
-		if e := c.SetSendDeadline(time.Time{}); e != nil {
-			err = errors.New(err.Error() + "; " + e.Error())
-		}
-=======
 		err = errors.Wrap(c.SetSendDeadline(time.Time{}), "SetSendDeadline error")
->>>>>>> 05c7ba5f
 	}()
 	err = c.SendPkg(data, option...)
 	return
@@ -153,13 +147,7 @@
 		return nil, err
 	}
 	defer func() {
-<<<<<<< HEAD
-		if e := c.SetRecvDeadline(time.Time{}); e != nil {
-			err = errors.New(err.Error() + "; " + e.Error())
-		}
-=======
 		err = errors.Wrap(c.SetRecvDeadline(time.Time{}), "SetRecvDeadline error")
->>>>>>> 05c7ba5f
 	}()
 	data, err = c.RecvPkg(option...)
 	return
