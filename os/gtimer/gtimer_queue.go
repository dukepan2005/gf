// Copyright GoFrame Author(https://goframe.org). All Rights Reserved.
//
// This Source Code Form is subject to the terms of the MIT License.
// If a copy of the MIT was not distributed with this file,
// You can obtain one at https://github.com/gogf/gf.

package gtimer

import (
	"container/heap"
	"github.com/gogf/gf/container/gtype"
	"math"
	"sync"
)

// priorityQueue is an abstract data type similar to a regular queue or stack data structure in which
// each element additionally has a "priority" associated with it. In a priority queue, an element with
// high priority is served before an element with low priority.
// priorityQueue is based on heap structure.
type priorityQueue struct {
<<<<<<< HEAD
	mu             sync.Mutex         // use sync.Mutex instead of sync.RWMutex for performance purpose.
	heap           *priorityQueueHeap // the underlying queue items manager using heap.
	latestPriority *gtype.Int64       // latestPriority stores the most priority value of the heap, which is used to check if necessary to call the Pop of heap by Timer.
=======
	mu           sync.Mutex
	heap         *priorityQueueHeap // the underlying queue items manager using heap.
	nextPriority *gtype.Int64       // nextPriority stores the next priority value of the heap, which is used to check if necessary to call the Pop of heap by Timer.
>>>>>>> 4eb05722
}

// priorityQueueHeap is a heap manager, of which the underlying `array` is a array implementing a heap structure.
type priorityQueueHeap struct {
	array []priorityQueueItem
}

// priorityQueueItem stores the queue item which has a `priority` attribute to sort itself in heap.
type priorityQueueItem struct {
	value    interface{} // queue value.
	priority int64       // The lesser the `priority` value the higher priority of the `value`, for example: priority of 0 is greater than priority of  1.
}

// newPriorityQueue creates and returns a priority queue.
func newPriorityQueue() *priorityQueue {
	queue := &priorityQueue{
		heap:         &priorityQueueHeap{array: make([]priorityQueueItem, 0)},
		nextPriority: gtype.NewInt64(math.MaxInt64),
	}
	heap.Init(queue.heap)
	return queue
}

<<<<<<< HEAD
// Len retrieves and returns the length of the queue.
func (q *priorityQueue) Len() int {
	q.mu.Lock()
	defer q.mu.Unlock()
	return q.heap.Len()
}

// LatestPriority retrieves and returns the minimum and the most priority value of the queue.
func (q *priorityQueue) LatestPriority() int64 {
	return q.latestPriority.Val()
=======
// NextPriority retrieves and returns the minimum and the most priority value of the queue.
func (q *priorityQueue) NextPriority() int64 {
	return q.nextPriority.Val()
>>>>>>> 4eb05722
}

// Push pushes a value to the queue.
// The `priority` specifies the priority of the value.
// The lesser the `priority` value the higher priority of the `value`.
func (q *priorityQueue) Push(value interface{}, priority int64) {
	q.mu.Lock()
	defer q.mu.Unlock()
	heap.Push(q.heap, priorityQueueItem{
		value:    value,
		priority: priority,
	})
<<<<<<< HEAD

	// Update the minimum priority using atomic operation.
	if priority < q.latestPriority.Val() {
		q.latestPriority.Set(priority)
=======
	// Update the minimum priority using atomic operation.
	nextPriority := q.nextPriority.Val()
	if priority >= nextPriority {
		return
>>>>>>> 4eb05722
	}
	q.nextPriority.Set(priority)
}

// Pop retrieves, removes and returns the most high priority value from the queue.
func (q *priorityQueue) Pop() interface{} {
	q.mu.Lock()
	defer q.mu.Unlock()
	if v := heap.Pop(q.heap); v != nil {
<<<<<<< HEAD
		item := v.(priorityQueueItem)
		// Update the minimum priority using atomic operation.
		q.latestPriority.Set(item.priority)
		return item.value
=======
		var nextPriority int64 = math.MaxInt64
		if len(q.heap.array) > 0 {
			nextPriority = q.heap.array[0].priority
		}
		q.nextPriority.Set(nextPriority)
		return v.(priorityQueueItem).value
>>>>>>> 4eb05722
	}
	return nil
}<|MERGE_RESOLUTION|>--- conflicted
+++ resolved
@@ -18,15 +18,9 @@
 // high priority is served before an element with low priority.
 // priorityQueue is based on heap structure.
 type priorityQueue struct {
-<<<<<<< HEAD
-	mu             sync.Mutex         // use sync.Mutex instead of sync.RWMutex for performance purpose.
-	heap           *priorityQueueHeap // the underlying queue items manager using heap.
-	latestPriority *gtype.Int64       // latestPriority stores the most priority value of the heap, which is used to check if necessary to call the Pop of heap by Timer.
-=======
 	mu           sync.Mutex
 	heap         *priorityQueueHeap // the underlying queue items manager using heap.
 	nextPriority *gtype.Int64       // nextPriority stores the next priority value of the heap, which is used to check if necessary to call the Pop of heap by Timer.
->>>>>>> 4eb05722
 }
 
 // priorityQueueHeap is a heap manager, of which the underlying `array` is a array implementing a heap structure.
@@ -36,8 +30,8 @@
 
 // priorityQueueItem stores the queue item which has a `priority` attribute to sort itself in heap.
 type priorityQueueItem struct {
-	value    interface{} // queue value.
-	priority int64       // The lesser the `priority` value the higher priority of the `value`, for example: priority of 0 is greater than priority of  1.
+	value    interface{}
+	priority int64
 }
 
 // newPriorityQueue creates and returns a priority queue.
@@ -50,22 +44,9 @@
 	return queue
 }
 
-<<<<<<< HEAD
-// Len retrieves and returns the length of the queue.
-func (q *priorityQueue) Len() int {
-	q.mu.Lock()
-	defer q.mu.Unlock()
-	return q.heap.Len()
-}
-
-// LatestPriority retrieves and returns the minimum and the most priority value of the queue.
-func (q *priorityQueue) LatestPriority() int64 {
-	return q.latestPriority.Val()
-=======
 // NextPriority retrieves and returns the minimum and the most priority value of the queue.
 func (q *priorityQueue) NextPriority() int64 {
 	return q.nextPriority.Val()
->>>>>>> 4eb05722
 }
 
 // Push pushes a value to the queue.
@@ -78,17 +59,10 @@
 		value:    value,
 		priority: priority,
 	})
-<<<<<<< HEAD
-
-	// Update the minimum priority using atomic operation.
-	if priority < q.latestPriority.Val() {
-		q.latestPriority.Set(priority)
-=======
 	// Update the minimum priority using atomic operation.
 	nextPriority := q.nextPriority.Val()
 	if priority >= nextPriority {
 		return
->>>>>>> 4eb05722
 	}
 	q.nextPriority.Set(priority)
 }
@@ -98,19 +72,12 @@
 	q.mu.Lock()
 	defer q.mu.Unlock()
 	if v := heap.Pop(q.heap); v != nil {
-<<<<<<< HEAD
-		item := v.(priorityQueueItem)
-		// Update the minimum priority using atomic operation.
-		q.latestPriority.Set(item.priority)
-		return item.value
-=======
 		var nextPriority int64 = math.MaxInt64
 		if len(q.heap.array) > 0 {
 			nextPriority = q.heap.array[0].priority
 		}
 		q.nextPriority.Set(nextPriority)
 		return v.(priorityQueueItem).value
->>>>>>> 4eb05722
 	}
 	return nil
 }